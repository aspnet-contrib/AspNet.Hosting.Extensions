﻿{
  "buildOptions": {
    "warningsAsErrors": true
  },

  "dependencies": {
<<<<<<< HEAD
    "AspNet.Hosting.Extensions": "1.0.0-*",
    "Microsoft.AspNetCore.Testing": "1.0.0-*",
    "Microsoft.AspNetCore.TestHost": "1.0.0-*",
=======
    "AspNet.Hosting.Extensions": "1.0.0-alpha2-*",
    "dotnet-test-xunit": "1.0.0-rc2-*",
    "Microsoft.AspNetCore.Testing": "1.0.0-rc2-*",
    "Microsoft.AspNetCore.TestHost": "1.0.0-rc2-*",
>>>>>>> 36e16a5a
    "xunit": "2.1.0"
  },

  "frameworks": {
    "netcoreapp1.0": {
      "dependencies": {
<<<<<<< HEAD
        "dotnet-test-xunit": "1.0.0-dev-*",
        "Microsoft.NETCore.App": { "type": "platform", "version": "1.0.0-*" }
=======
        "Microsoft.NETCore.App": { "type": "platform", "version": "1.0.0-rc2-*" }
>>>>>>> 36e16a5a
      },

      "imports": [
        "dnxcore50",
        "portable-net451+win8"
      ]
    },

    "net451": {
      "dependencies": {
        "Microsoft.NETCore.Platforms": "1.0.1-rc2-*"
      }
    }
  },

  "testRunner": "xunit"
}<|MERGE_RESOLUTION|>--- conflicted
+++ resolved
@@ -4,28 +4,17 @@
   },
 
   "dependencies": {
-<<<<<<< HEAD
     "AspNet.Hosting.Extensions": "1.0.0-*",
+    "dotnet-test-xunit": "1.0.0-*",
     "Microsoft.AspNetCore.Testing": "1.0.0-*",
     "Microsoft.AspNetCore.TestHost": "1.0.0-*",
-=======
-    "AspNet.Hosting.Extensions": "1.0.0-alpha2-*",
-    "dotnet-test-xunit": "1.0.0-rc2-*",
-    "Microsoft.AspNetCore.Testing": "1.0.0-rc2-*",
-    "Microsoft.AspNetCore.TestHost": "1.0.0-rc2-*",
->>>>>>> 36e16a5a
     "xunit": "2.1.0"
   },
 
   "frameworks": {
     "netcoreapp1.0": {
       "dependencies": {
-<<<<<<< HEAD
-        "dotnet-test-xunit": "1.0.0-dev-*",
         "Microsoft.NETCore.App": { "type": "platform", "version": "1.0.0-*" }
-=======
-        "Microsoft.NETCore.App": { "type": "platform", "version": "1.0.0-rc2-*" }
->>>>>>> 36e16a5a
       },
 
       "imports": [
@@ -36,7 +25,7 @@
 
     "net451": {
       "dependencies": {
-        "Microsoft.NETCore.Platforms": "1.0.1-rc2-*"
+        "Microsoft.NETCore.Platforms": "1.0.1-*"
       }
     }
   },
