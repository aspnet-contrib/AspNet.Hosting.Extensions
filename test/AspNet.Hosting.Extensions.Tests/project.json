--- conflicted
+++ resolved
@@ -4,17 +4,10 @@
   },
 
   "dependencies": {
-<<<<<<< HEAD
-    "AspNet.Hosting.Extensions": "1.0.0-*",
+    "AspNet.Hosting.Extensions": { "target": "project" },
     "dotnet-test-xunit": "1.0.0-*",
     "Microsoft.AspNetCore.Testing": "1.0.0-*",
     "Microsoft.AspNetCore.TestHost": "1.0.0-*",
-=======
-    "AspNet.Hosting.Extensions": { "target": "project" },
-    "dotnet-test-xunit": "1.0.0-rc2-*",
-    "Microsoft.AspNetCore.Testing": "1.0.0-rc2-*",
-    "Microsoft.AspNetCore.TestHost": "1.0.0-rc2-*",
->>>>>>> 33b7785c
     "xunit": "2.1.0"
   },
 
